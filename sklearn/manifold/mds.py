"""
Multi-dimensional Scaling (MDS)
"""

# author: Nelle Varoquaux <nelle.varoquaux@gmail.com>
# Licence: BSD

import numpy as np

import warnings

from ..base import BaseEstimator
from ..metrics import euclidean_distances
from ..utils import check_random_state, check_arrays
from ..externals.joblib import Parallel
from ..externals.joblib import delayed
from ..isotonic import IsotonicRegression


def _smacof_single(similarities, metric=True, n_components=2, init=None,
                   max_iter=300, verbose=0, eps=1e-3, random_state=None):
    """
    Computes multidimensional scaling using SMACOF algorithm

    Parameters
    ----------
    similarities: symmetric ndarray, shape [n * n]
        similarities between the points

    metric: boolean, optional, default: True
        compute metric or nonmetric SMACOF algorithm

    n_components: int, optional, default: 2
        number of dimension in which to immerse the similarities
        overwritten if initial array is provided.

    init: {None or ndarray}, optional
        if None, randomly chooses the initial configuration
        if ndarray, initialize the SMACOF algorithm with this array

    max_iter: int, optional, default: 300
        Maximum number of iterations of the SMACOF algorithm for a single run

    verbose: int, optional, default: 0
        level of verbosity

    eps: float, optional, default: 1e-6
        relative tolerance w.r.t stress to declare converge

    random_state: integer or numpy.RandomState, optional
        The generator used to initialize the centers. If an integer is
        given, it fixes the seed. Defaults to the global numpy random
        number generator.

    Returns
    -------
    X: ndarray (n_samples, n_components), float
               coordinates of the n_samples points in a n_components-space

    stress_: float
        The final value of the stress (sum of squared distance of the
        disparities and the distances for all constrained points)

    """
    n_samples = similarities.shape[0]
    random_state = check_random_state(random_state)

    if similarities.shape[0] != similarities.shape[1]:
        raise ValueError("similarities must be a square array (shape=%d)" %
                         n_samples)
    res = 100 * np.finfo(np.float).resolution
    if np.any((similarities - similarities.T) > res):
        raise ValueError("similarities must be symmetric")

    sim_flat = ((1 - np.tri(n_samples)) * similarities).ravel()
    sim_flat_w = sim_flat[sim_flat != 0]
    if init is None:
        # Randomly choose initial configuration
        X = random_state.rand(n_samples * n_components)
        X = X.reshape((n_samples, n_components))
    else:
        # overrides the parameter p
        n_components = init.shape[1]
        if n_samples != init.shape[0]:
            raise ValueError("init matrix should be of shape (%d, %d)" %
                             (n_samples, n_components))
        X = init

    old_stress = None
    ir = IsotonicRegression()
    for it in range(max_iter):
        # Compute distance and monotonic regression
        dis = euclidean_distances(X)

        if metric:
            disparities = similarities
        else:
            dis_flat = dis.ravel()
            # similarities with 0 are considered as missing values
            dis_flat_w = dis_flat[sim_flat != 0]

            # Compute the disparities using a monotonic regression
            disparities_flat = ir.fit_transform(sim_flat_w, dis_flat_w)
            disparities = dis_flat.copy()
            disparities[sim_flat != 0] = disparities_flat
            disparities = disparities.reshape((n_samples, n_samples))
            disparities *= np.sqrt((n_samples * (n_samples - 1) / 2) /
                                   (disparities ** 2).sum())

        # Compute stress
        stress = ((dis.ravel() - disparities.ravel()) ** 2).sum() / 2

        # Update X using the Guttman transform
        dis[dis == 0] = 1e-5
        ratio = disparities / dis
        B = - ratio
        B[np.arange(len(B)), np.arange(len(B))] += ratio.sum(axis=1)
        X = 1. / n_samples * np.dot(B, X)

        dis = np.sqrt((X ** 2).sum(axis=1)).sum()
        if verbose == 2:
            print 'it: %d, stress %s' % (it, stress)
        if old_stress is not None:
            if(old_stress - stress / dis) < eps:
                if verbose:
                    print 'breaking at iteration %d with stress %s' % (it,
                                                                       stress)
                break
        old_stress = stress / dis

    return X, stress


def smacof(similarities, metric=True, n_components=2, init=None, n_init=8,
           n_jobs=1, max_iter=300, verbose=0, eps=1e-3, random_state=None):
    """
    Computes multidimensional scaling using SMACOF (Scaling by Majorizing a
    Complicated Function) algorithm

    The SMACOF algorithm is a multidimensional scaling algorithm: it minimizes
    a objective function, the *stress*, using a majorization technique. The
    Stress Majorization, also known as the Guttman Transform, guarantees a
    monotone convergence of Stress, and is more powerful than traditional
    technics such as gradient descent.

    The SMACOF algorithm for metric MDS can summarized by the following steps:

    1. Set an initial start configuration, randomly or not.
    2. Compute the stress
    3. Compute the Guttman Transform
    4. Iterate 2 and 3 until convergence.

    The nonmetric algorithm adds a monotonic regression steps before computing
    the stress.

    Parameters
    ----------
    similarities : symmetric ndarray, shape (n_samples, n_samples)
        similarities between the points

    metric : boolean, optional, default: True
        compute metric or nonmetric SMACOF algorithm

    n_components : int, optional, default: 2
        number of dimension in which to immerse the similarities
        overridden if initial array is provided.

    init : {None or ndarray of shape (n_samples, n_components)}, optional
        if None, randomly chooses the initial configuration
        if ndarray, initialize the SMACOF algorithm with this array

    n_init : int, optional, default: 8
        Number of time the smacof algorithm will be run with different
        initialisation. The final results will be the best output of the
        n_init consecutive runs in terms of stress.

    n_jobs : int, optional, default: 1

        The number of jobs to use for the computation. This works by breaking
        down the pairwise matrix into n_jobs even slices and computing them in
        parallel.

        If -1 all CPUs are used. If 1 is given, no parallel computing code is
        used at all, which is useful for debuging. For n_jobs below -1,
        (n_cpus + 1 + n_jobs) are used. Thus for n_jobs = -2, all CPUs but one
        are used.

    max_iter : int, optional, default: 300
        Maximum number of iterations of the SMACOF algorithm for a single run

    verbose : int, optional, default: 0
        level of verbosity

    eps : float, optional, default: 1e-6
        relative tolerance w.r.t stress to declare converge

    random_state : integer or numpy.RandomState, optional
        The generator used to initialize the centers. If an integer is
        given, it fixes the seed. Defaults to the global numpy random
        number generator.

    Returns
    -------
    X : ndarray (n_samples,n_components)
        Coordinates of the n_samples points in a n_components-space

    stress : float
        The final value of the stress (sum of squared distance of the
        disparities and the distances for all constrained points)

    Notes
    -----
    "Modern Multidimensional Scaling - Theory and Applications" Borg, I.;
    Groenen P. Springer Series in Statistics (1997)

    "Nonmetric multidimensional scaling: a numerical method" Kruskal, J.
    Psychometrika, 29 (1964)

    "Multidimensional scaling by optimizing goodness of fit to a nonmetric
    hypothesis" Kruskal, J. Psychometrika, 29, (1964)
    """

    similarities, = check_arrays(similarities, sparse_format='dense')
    random_state = check_random_state(random_state)

    if hasattr(init, '__array__'):
        init = np.asarray(init).copy()
        if not n_init == 1:
            warnings.warn(
                'Explicit initial positions passed: '
                'performing only one init of the MDS instead of %d'
                % n_init)
            n_init = 1

    best_pos, best_stress = None, None

    if n_jobs == 1:
        for it in range(n_init):
            pos, stress = _smacof_single(similarities, metric=metric,
                                         n_components=n_components, init=init,
                                         max_iter=max_iter, verbose=verbose,
                                         eps=eps, random_state=random_state)
            if best_stress is None or stress < best_stress:
                best_stress = stress
                best_pos = pos.copy()
    else:
        seeds = random_state.randint(np.iinfo(np.int32).max, size=n_init)
        results = Parallel(n_jobs=n_jobs, verbose=max(verbose - 1, 0))(
            delayed(_smacof_single)(
<<<<<<< HEAD
                        similarities, metric=metric, n_components=n_components,
                        init=init, max_iter=max_iter,
                        verbose=verbose, eps=eps,
                        random_state=seed)
                for seed in seeds)
=======
                similarities, metric=metric, n_components=n_components,
                init=init, max_iter=max_iter, verbose=verbose, eps=eps,
                random_state=seed)
            for seed in seeds)
>>>>>>> 86e8b0d2
        positions, stress = zip(*results)
        best = np.argmin(stress)
        best_stress = stress[best]
        best_pos = positions[best]
    return best_pos, best_stress


class MDS(BaseEstimator):
    """Multidimensional scaling

    Parameters
    ----------
    metric : boolean, optional, default: True
        compute metric or nonmetric SMACOF (Scaling by Majorizing a
        Complicated Function) algorithm

    n_components : int, optional, default: 2
        number of dimension in which to immerse the similarities
        overridden if initial array is provided.

    n_init : int, optional, default: 4
        Number of time the smacof algorithm will be run with different
        initialisation. The final results will be the best output of the
        n_init consecutive runs in terms of stress.

    max_iter : int, optional, default: 300
        Maximum number of iterations of the SMACOF algorithm for a single run

    verbose : int, optional, default: 0
        level of verbosity

    eps : float, optional, default: 1e-6
        relative tolerance w.r.t stress to declare converge

    n_jobs : int, optional, default: 1
        The number of jobs to use for the computation. This works by breaking
        down the pairwise matrix into n_jobs even slices and computing them in
        parallel.

        If -1 all CPUs are used. If 1 is given, no parallel computing code is
        used at all, which is useful for debuging. For n_jobs below -1,
        (n_cpus + 1 + n_jobs) are used. Thus for n_jobs = -2, all CPUs but one
        are used.

    random_state : integer or numpy.RandomState, optional
        The generator used to initialize the centers. If an integer is
        given, it fixes the seed. Defaults to the global numpy random
        number generator.

    dissimilarity : string
        Which dissimilarity measure to use.
        Supported are 'euclidean' and 'precomputed'.


    Attributes
    ----------
    ``embedding_`` : array-like, shape [n_components, n_samples]
        Stores the position of the dataset in the embedding space

    ``stress_`` : float
        The final value of the stress (sum of squared distance of the
        disparities and the distances for all constrained points)


    References
    ----------
    "Modern Multidimensional Scaling - Theory and Applications" Borg, I.;
    Groenen P. Springer Series in Statistics (1997)

    "Nonmetric multidimensional scaling: a numerical method" Kruskal, J.
    Psychometrika, 29 (1964)

    "Multidimensional scaling by optimizing goodness of fit to a nonmetric
    hypothesis" Kruskal, J. Psychometrika, 29, (1964)

    """
    def __init__(self, n_components=2, metric=True, n_init=4,
                 max_iter=300, verbose=0, eps=1e-3, n_jobs=1,
                 random_state=None, dissimilarity="euclidean"):
        self.n_components = n_components
        self.dissimilarity = dissimilarity
        self.metric = metric
        self.n_init = n_init
        self.max_iter = max_iter
        self.eps = eps
        self.verbose = verbose
        self.n_jobs = n_jobs
        self.random_state = random_state

    @property
    def _pairwise(self):
        return self.kernel == "precomputed"

    def fit(self, X, init=None, y=None):
        """
        Computes the position of the points in the embedding space

        Parameters
        ----------
        X : array, shape=[n_samples, n_features]
            Input data.

        init : {None or ndarray, shape (n_samples,)}, optional
            If None, randomly chooses the initial configuration
            if ndarray, initialize the SMACOF algorithm with this array.
        """
        self.fit_transform(X, init=init)
        return self

    def fit_transform(self, X, init=None, y=None):
        """
        Fit the data from X, and returns the embedded coordinates

        Parameters
        ----------
        X : array, shape=[n_samples, n_features]
            Input data.

        init : {None or ndarray, shape (n_samples,)}, optional
            If None, randomly chooses the initial configuration
            if ndarray, initialize the SMACOF algorithm with this array.

        """
<<<<<<< HEAD
        self.embedding_, self.stress_ = smacof(X, metric=self.metric,
                                     n_components=self.n_components,
                                     init=init,
                                     n_init=self.n_init,
                                     n_jobs=self.n_jobs,
                                     max_iter=self.max_iter,
                                     verbose=self.verbose,
                                     eps=self.eps,
                                     random_state=self.random_state)
=======
        if X.shape[0] == X.shape[1] and self.dissimilarity != "precomputed":
            warnings.warn("The MDS API has changed. ``fit`` now constructs an"
                          "dissimilarity matrix from data. To use a custom "
                          "dissimilarity matrix, set "
                          "``dissimilarity=precomputed``.")

        if self.dissimilarity is "precomputed":
            self.dissimilarity_matrix_ = X
        elif self.dissimilarity is "euclidean":
            self.dissimilarity_matrix_ = euclidean_distances(X)
        else:
            raise ValueError("Proximity must be 'precomputed' or 'euclidean'."
                             " Got %s instead" % str(self.dissimilarity))

        self.embedding_, self.stress_ = smacof(
            self.dissimilarity_matrix_, metric=self.metric,
            n_components=self.n_components, init=init, n_init=self.n_init,
            n_jobs=self.n_jobs, max_iter=self.max_iter, verbose=self.verbose,
            eps=self.eps, random_state=self.random_state)
>>>>>>> 86e8b0d2

        return self.embedding_<|MERGE_RESOLUTION|>--- conflicted
+++ resolved
@@ -247,18 +247,10 @@
         seeds = random_state.randint(np.iinfo(np.int32).max, size=n_init)
         results = Parallel(n_jobs=n_jobs, verbose=max(verbose - 1, 0))(
             delayed(_smacof_single)(
-<<<<<<< HEAD
-                        similarities, metric=metric, n_components=n_components,
-                        init=init, max_iter=max_iter,
-                        verbose=verbose, eps=eps,
-                        random_state=seed)
-                for seed in seeds)
-=======
                 similarities, metric=metric, n_components=n_components,
                 init=init, max_iter=max_iter, verbose=verbose, eps=eps,
                 random_state=seed)
             for seed in seeds)
->>>>>>> 86e8b0d2
         positions, stress = zip(*results)
         best = np.argmin(stress)
         best_stress = stress[best]
@@ -382,17 +374,6 @@
             if ndarray, initialize the SMACOF algorithm with this array.
 
         """
-<<<<<<< HEAD
-        self.embedding_, self.stress_ = smacof(X, metric=self.metric,
-                                     n_components=self.n_components,
-                                     init=init,
-                                     n_init=self.n_init,
-                                     n_jobs=self.n_jobs,
-                                     max_iter=self.max_iter,
-                                     verbose=self.verbose,
-                                     eps=self.eps,
-                                     random_state=self.random_state)
-=======
         if X.shape[0] == X.shape[1] and self.dissimilarity != "precomputed":
             warnings.warn("The MDS API has changed. ``fit`` now constructs an"
                           "dissimilarity matrix from data. To use a custom "
@@ -412,6 +393,5 @@
             n_components=self.n_components, init=init, n_init=self.n_init,
             n_jobs=self.n_jobs, max_iter=self.max_iter, verbose=self.verbose,
             eps=self.eps, random_state=self.random_state)
->>>>>>> 86e8b0d2
 
         return self.embedding_